--- conflicted
+++ resolved
@@ -103,11 +103,7 @@
 
 
 
-<<<<<<< HEAD
 def _fold_tie_break(desired_samples_per_fold, M, rng_state=check_random_state(None)):
-=======
-def _fold_tie_break(desired_samples_per_fold, M, random_state=None):
->>>>>>> 5c25c085
     """Helper function to split a tie between folds with same desirability of a given sample
 
     Parameters
@@ -132,16 +128,12 @@
         M_prim = np.where(
             np.array(desired_samples_per_fold) == max_val)[0]
         M_prim = np.array([x for x in M_prim if x in M])
-<<<<<<< HEAD
-        return rng_state.choice(M_prim, 1)[0]
-=======
         if random_state:
             if isinstance(random_state, np.random.RandomState):
                 return random_state.choice(M_prim, 1)[0]
             else:
                 np.random.seed(random_state)
         return np.random.choice(M_prim, 1)[0]
->>>>>>> 5c25c085
 
 
 def _get_most_desired_combination(samples_with_combination):
@@ -192,18 +184,12 @@
         desired percentage of samples in each of the folds, if None and equal distribution of samples per fold
         is assumed i.e. 1/n_splits for each fold. The value is held in :code:`self.percentage_per_fold`.
 
-<<<<<<< HEAD
     shuffle : bool
         Whether to shuffle the data before splitting into batches. Note that the samples within each split 
         will not be shuffled.
 
-    random_state : int, RandomState instance or None
-        integer to seed the RNG, or the RNG state to use; if None (the default), will use the global
-        state of numpy RNG
-=======
     random_state : None | int | np.random.RandomState
         the random state seed (optional)
->>>>>>> 5c25c085
     """
 
     def __init__(self, n_splits=3, order=1, sample_distribution_per_fold = None, shuffle=False, random_state=None):
@@ -315,12 +301,8 @@
                 max_val = max(self.desired_samples_per_combination_per_fold[l])
                 M = np.where(
                     np.array(self.desired_samples_per_combination_per_fold[l]) == max_val)[0]
-<<<<<<< HEAD
-                m = _fold_tie_break(self.desired_samples_per_combination_per_fold[l], M, self._rng_state)
-=======
                 m = _fold_tie_break(self.desired_samples_per_combination_per_fold[l], M, 
                                         random_state = self.random_state)
->>>>>>> 5c25c085
                 folds[m].append(row)
                 rows_used[row] = True
                 for i in per_row_combinations[row]:
@@ -345,7 +327,11 @@
             row = available_samples.pop()
             rows_used[row] = True
             samples_left -= 1
-            fold_selected = self._rng_state.choice(np.where(self.desired_samples_per_fold > 0)[0], 1)[0]
+            fold_selected = self._
+            
+            
+            
+            state.choice(np.where(self.desired_samples_per_fold > 0)[0], 1)[0]
             self.desired_samples_per_fold[fold_selected] -= 1
             folds[fold_selected].append(row)
 
