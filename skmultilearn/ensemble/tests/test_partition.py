--- conflicted
+++ resolved
@@ -1,8 +1,5 @@
 import unittest
-<<<<<<< HEAD
 import sys
-=======
->>>>>>> 0a314b82
 
 from sklearn.naive_bayes import GaussianNB
 from sklearn.svm import SVC
@@ -10,7 +7,6 @@
 from skmultilearn.ensemble import LabelSpacePartitioningClassifier
 from skmultilearn.problem_transform import LabelPowerset
 from skmultilearn.tests.classifier_basetest import ClassifierBaseTest
-<<<<<<< HEAD
 from skmultilearn.cluster.tests.test_networkx import get_networkx_clusterers
 from skmultilearn.cluster.tests.test_matrix import get_matrix_clusterers
 
@@ -31,25 +27,6 @@
 
         for clusterer in get_graphtool_partitioners():
             yield clusterer
-=======
-from skmultilearn.cluster.tests.test_igraph import get_igraph_clusterers
-from skmultilearn.cluster.tests.test_networkx import get_networkx_clusterers
-from skmultilearn.cluster.tests.test_graphtool import get_graphtool_partitioners
-from skmultilearn.cluster.tests.test_matrix import get_matrix_clusterers
-
-def generate_all_label_space_clusterers():
-    for clusterer, _ in get_igraph_clusterers():
-        yield clusterer
-
-    for clusterer in get_networkx_clusterers():
-        yield clusterer
-
-    for clusterer in get_graphtool_partitioners():
-        yield clusterer
-
-    for clusterer in get_matrix_clusterers():
-        yield clusterer
->>>>>>> 0a314b82
 
 
 class LabelSpacePartitioningClassifierTest(ClassifierBaseTest):
@@ -86,4 +63,4 @@
 
 
 if __name__ == '__main__':
-    unittest.main()+unittest.main()